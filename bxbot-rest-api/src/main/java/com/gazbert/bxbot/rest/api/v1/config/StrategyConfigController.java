/*
 * The MIT License (MIT)
 *
 * Copyright (c) 2016 Gareth Jon Lynch
 *
 * Permission is hereby granted, free of charge, to any person obtaining a copy of
 * this software and associated documentation files (the "Software"), to deal in
 * the Software without restriction, including without limitation the rights to
 * use, copy, modify, merge, publish, distribute, sublicense, and/or sell copies of
 * the Software, and to permit persons to whom the Software is furnished to do so,
 * subject to the following conditions:
 *
 * The above copyright notice and this permission notice shall be included in all
 * copies or substantial portions of the Software.
 *
 * THE SOFTWARE IS PROVIDED "AS IS", WITHOUT WARRANTY OF ANY KIND, EXPRESS OR
 * IMPLIED, INCLUDING BUT NOT LIMITED TO THE WARRANTIES OF MERCHANTABILITY, FITNESS
 * FOR A PARTICULAR PURPOSE AND NONINFRINGEMENT. IN NO EVENT SHALL THE AUTHORS OR
 * COPYRIGHT HOLDERS BE LIABLE FOR ANY CLAIM, DAMAGES OR OTHER LIABILITY, WHETHER
 * IN AN ACTION OF CONTRACT, TORT OR OTHERWISE, ARISING FROM, OUT OF OR IN
 * CONNECTION WITH THE SOFTWARE OR THE USE OR OTHER DEALINGS IN THE SOFTWARE.
 */

package com.gazbert.bxbot.rest.api.v1.config;

import static com.gazbert.bxbot.rest.api.v1.config.AbstractConfigController.CONFIG_ENDPOINT_BASE_URI;

import com.gazbert.bxbot.domain.strategy.StrategyConfig;
import com.gazbert.bxbot.services.StrategyConfigService;
import java.util.List;
import org.apache.logging.log4j.LogManager;
import org.apache.logging.log4j.Logger;
import org.springframework.beans.factory.annotation.Autowired;
import org.springframework.http.HttpStatus;
import org.springframework.http.ResponseEntity;
import org.springframework.security.core.annotation.AuthenticationPrincipal;
import org.springframework.security.core.userdetails.User;
<<<<<<< HEAD
import org.springframework.web.bind.annotation.DeleteMapping;
import org.springframework.web.bind.annotation.GetMapping;
import org.springframework.web.bind.annotation.PathVariable;
import org.springframework.web.bind.annotation.PostMapping;
import org.springframework.web.bind.annotation.PutMapping;
import org.springframework.web.bind.annotation.RequestBody;
import org.springframework.web.bind.annotation.RequestMapping;
=======
import org.springframework.web.bind.annotation.PathVariable;
import org.springframework.web.bind.annotation.RequestBody;
import org.springframework.web.bind.annotation.RequestMapping;
import org.springframework.web.bind.annotation.RequestMethod;
>>>>>>> 9035c9c5
import org.springframework.web.bind.annotation.RestController;

/**
 * Controller for directing Strategy config requests.
 *
 * @author gazbert
 * @since 1.0
 */
@RestController
@RequestMapping(CONFIG_ENDPOINT_BASE_URI)
public class StrategyConfigController extends AbstractConfigController {

  private static final Logger LOG = LogManager.getLogger();
  private static final String STRATEGIES_RESOURCE_PATH = "/strategies";
  private final StrategyConfigService strategyConfigService;

  @Autowired
  public StrategyConfigController(StrategyConfigService strategyConfigService) {
    this.strategyConfigService = strategyConfigService;
  }

  /**
   * Returns all of the Strategy configuration for the bot.
   *
   * @param user the authenticated user.
   * @return all the Strategy configurations.
   */
<<<<<<< HEAD
  @GetMapping(value = STRATEGIES_RESOURCE_PATH)
=======
  @RequestMapping(value = STRATEGIES_RESOURCE_PATH, method = RequestMethod.GET)
>>>>>>> 9035c9c5
  public List<StrategyConfig> getAllStrategies(@AuthenticationPrincipal User user) {
    LOG.info(
        () ->
            "GET "
                + STRATEGIES_RESOURCE_PATH
                + " - getAllStrategies() - caller: "
                + user.getUsername());

    final List<StrategyConfig> strategyConfigs = strategyConfigService.getAllStrategyConfig();

    LOG.info(() -> "Response: " + strategyConfigs);
    return strategyConfigs;
  }

  /**
   * Returns the Strategy configuration for a given id.
   *
   * @param user the authenticated user.
   * @param strategyId the id of the Strategy to fetch.
   * @return the Strategy configuration.
   */
<<<<<<< HEAD
  @GetMapping(value = STRATEGIES_RESOURCE_PATH + "/{strategyId}")
  public ResponseEntity<StrategyConfig> getStrategy(
=======
  @RequestMapping(value = STRATEGIES_RESOURCE_PATH + "/{strategyId}", method = RequestMethod.GET)
  public ResponseEntity<?> getStrategy(
>>>>>>> 9035c9c5
      @AuthenticationPrincipal User user, @PathVariable String strategyId) {
    LOG.info(
        () ->
            "GET "
                + STRATEGIES_RESOURCE_PATH
                + "/"
                + strategyId
                + " - getStrategy() - caller: "
                + user.getUsername());

    final StrategyConfig strategyConfig = strategyConfigService.getStrategyConfig(strategyId);
    return strategyConfig == null
        ? new ResponseEntity<>(HttpStatus.NOT_FOUND)
        : buildResponseEntity(strategyConfig, HttpStatus.OK);
  }

  /**
   * Updates a given Strategy configuration.
   *
   * @param user the authenticated user.
   * @param strategyId id of the Strategy config to update.
   * @param config the updated Strategy config.
   * @return 200 'OK' HTTP status code and updated Strategy config in the body if update successful,
   *     404 'Not Found' HTTP status code if Strategy config not found.
   */
<<<<<<< HEAD
  @PutMapping(value = STRATEGIES_RESOURCE_PATH + "/{strategyId}")
  public ResponseEntity<StrategyConfig> updateStrategy(
=======
  @RequestMapping(value = STRATEGIES_RESOURCE_PATH + "/{strategyId}", method = RequestMethod.PUT)
  public ResponseEntity<?> updateStrategy(
>>>>>>> 9035c9c5
      @AuthenticationPrincipal User user,
      @PathVariable String strategyId,
      @RequestBody StrategyConfig config) {

    LOG.info(
        () ->
            "PUT "
                + STRATEGIES_RESOURCE_PATH
                + "/"
                + strategyId
                + " - updateStrategy() - caller: "
                + user.getUsername());
    LOG.info(() -> "Request: " + config);

    if (config.getId() == null || !strategyId.equals(config.getId())) {
      return new ResponseEntity<>(HttpStatus.BAD_REQUEST);
    }

    final StrategyConfig updatedConfig = strategyConfigService.updateStrategyConfig(config);
    return updatedConfig == null
        ? new ResponseEntity<>(HttpStatus.NOT_FOUND)
        : buildResponseEntity(updatedConfig, HttpStatus.OK);
  }

  /**
   * Creates a new Strategy configuration.
   *
   * @param user the authenticated user.
   * @param config the new Strategy config.
   * @return 201 'Created' HTTP status code and created Strategy config in response body if create
   *     successful, some other status code otherwise.
   */
<<<<<<< HEAD
  @PostMapping(value = STRATEGIES_RESOURCE_PATH)
  public ResponseEntity<StrategyConfig> createStrategy(
      @AuthenticationPrincipal User user, @RequestBody StrategyConfig config) {

    LOG.info(
        () ->
            "POST "
                + STRATEGIES_RESOURCE_PATH
                + " - createStrategy() - caller: "
                + user.getUsername());
    LOG.info(() -> "Request: " + config);
=======
  @RequestMapping(value = STRATEGIES_RESOURCE_PATH, method = RequestMethod.POST)
  public ResponseEntity<?> createStrategy(
      @AuthenticationPrincipal User user, @RequestBody StrategyConfig config) {

    LOG.info(
        "POST " + STRATEGIES_RESOURCE_PATH + " - createStrategy() - caller: " + user.getUsername());
    LOG.info("Request: " + config);
>>>>>>> 9035c9c5

    final StrategyConfig createdConfig = strategyConfigService.createStrategyConfig(config);
    return createdConfig == null
        ? new ResponseEntity<>(HttpStatus.BAD_REQUEST)
        : buildResponseEntity(createdConfig, HttpStatus.CREATED);
  }

  /**
   * Deletes a Strategy configuration for a given id.
   *
   * @param user the authenticated user.
   * @param strategyId the id of the Strategy configuration to delete.
   * @return 204 'No Content' HTTP status code if delete successful, 404 'Not Found' HTTP status
   *     code if Strategy config not found.
   */
<<<<<<< HEAD
  @DeleteMapping(value = STRATEGIES_RESOURCE_PATH + "/{strategyId}")
  public ResponseEntity<StrategyConfig> deleteStrategy(
      @AuthenticationPrincipal User user, @PathVariable String strategyId) {

    LOG.info(
        () ->
            "DELETE "
                + STRATEGIES_RESOURCE_PATH
                + "/"
                + strategyId
                + " - deleteStrategy() - caller: "
                + user.getUsername());
=======
  @RequestMapping(value = STRATEGIES_RESOURCE_PATH + "/{strategyId}", method = RequestMethod.DELETE)
  public ResponseEntity<?> deleteStrategy(
      @AuthenticationPrincipal User user, @PathVariable String strategyId) {

    LOG.info(
        "DELETE "
            + STRATEGIES_RESOURCE_PATH
            + "/"
            + strategyId
            + " - deleteStrategy() - caller: "
            + user.getUsername());
>>>>>>> 9035c9c5

    final StrategyConfig deletedConfig = strategyConfigService.deleteStrategyConfig(strategyId);
    return deletedConfig == null
        ? new ResponseEntity<>(HttpStatus.NOT_FOUND)
        : new ResponseEntity<>(HttpStatus.NO_CONTENT);
  }
<<<<<<< HEAD

  // ------------------------------------------------------------------------
  // Private utils
  // ------------------------------------------------------------------------

  private ResponseEntity<StrategyConfig> buildResponseEntity(
      StrategyConfig entity, HttpStatus status) {
    LOG.info(() -> "Response: " + entity);
    return new ResponseEntity<>(entity, null, status);
  }
=======
>>>>>>> 9035c9c5
}<|MERGE_RESOLUTION|>--- conflicted
+++ resolved
@@ -35,7 +35,6 @@
 import org.springframework.http.ResponseEntity;
 import org.springframework.security.core.annotation.AuthenticationPrincipal;
 import org.springframework.security.core.userdetails.User;
-<<<<<<< HEAD
 import org.springframework.web.bind.annotation.DeleteMapping;
 import org.springframework.web.bind.annotation.GetMapping;
 import org.springframework.web.bind.annotation.PathVariable;
@@ -43,12 +42,7 @@
 import org.springframework.web.bind.annotation.PutMapping;
 import org.springframework.web.bind.annotation.RequestBody;
 import org.springframework.web.bind.annotation.RequestMapping;
-=======
-import org.springframework.web.bind.annotation.PathVariable;
-import org.springframework.web.bind.annotation.RequestBody;
-import org.springframework.web.bind.annotation.RequestMapping;
-import org.springframework.web.bind.annotation.RequestMethod;
->>>>>>> 9035c9c5
+
 import org.springframework.web.bind.annotation.RestController;
 
 /**
@@ -76,11 +70,7 @@
    * @param user the authenticated user.
    * @return all the Strategy configurations.
    */
-<<<<<<< HEAD
   @GetMapping(value = STRATEGIES_RESOURCE_PATH)
-=======
-  @RequestMapping(value = STRATEGIES_RESOURCE_PATH, method = RequestMethod.GET)
->>>>>>> 9035c9c5
   public List<StrategyConfig> getAllStrategies(@AuthenticationPrincipal User user) {
     LOG.info(
         () ->
@@ -102,13 +92,8 @@
    * @param strategyId the id of the Strategy to fetch.
    * @return the Strategy configuration.
    */
-<<<<<<< HEAD
   @GetMapping(value = STRATEGIES_RESOURCE_PATH + "/{strategyId}")
   public ResponseEntity<StrategyConfig> getStrategy(
-=======
-  @RequestMapping(value = STRATEGIES_RESOURCE_PATH + "/{strategyId}", method = RequestMethod.GET)
-  public ResponseEntity<?> getStrategy(
->>>>>>> 9035c9c5
       @AuthenticationPrincipal User user, @PathVariable String strategyId) {
     LOG.info(
         () ->
@@ -134,13 +119,8 @@
    * @return 200 'OK' HTTP status code and updated Strategy config in the body if update successful,
    *     404 'Not Found' HTTP status code if Strategy config not found.
    */
-<<<<<<< HEAD
   @PutMapping(value = STRATEGIES_RESOURCE_PATH + "/{strategyId}")
   public ResponseEntity<StrategyConfig> updateStrategy(
-=======
-  @RequestMapping(value = STRATEGIES_RESOURCE_PATH + "/{strategyId}", method = RequestMethod.PUT)
-  public ResponseEntity<?> updateStrategy(
->>>>>>> 9035c9c5
       @AuthenticationPrincipal User user,
       @PathVariable String strategyId,
       @RequestBody StrategyConfig config) {
@@ -173,7 +153,6 @@
    * @return 201 'Created' HTTP status code and created Strategy config in response body if create
    *     successful, some other status code otherwise.
    */
-<<<<<<< HEAD
   @PostMapping(value = STRATEGIES_RESOURCE_PATH)
   public ResponseEntity<StrategyConfig> createStrategy(
       @AuthenticationPrincipal User user, @RequestBody StrategyConfig config) {
@@ -185,15 +164,6 @@
                 + " - createStrategy() - caller: "
                 + user.getUsername());
     LOG.info(() -> "Request: " + config);
-=======
-  @RequestMapping(value = STRATEGIES_RESOURCE_PATH, method = RequestMethod.POST)
-  public ResponseEntity<?> createStrategy(
-      @AuthenticationPrincipal User user, @RequestBody StrategyConfig config) {
-
-    LOG.info(
-        "POST " + STRATEGIES_RESOURCE_PATH + " - createStrategy() - caller: " + user.getUsername());
-    LOG.info("Request: " + config);
->>>>>>> 9035c9c5
 
     final StrategyConfig createdConfig = strategyConfigService.createStrategyConfig(config);
     return createdConfig == null
@@ -209,7 +179,6 @@
    * @return 204 'No Content' HTTP status code if delete successful, 404 'Not Found' HTTP status
    *     code if Strategy config not found.
    */
-<<<<<<< HEAD
   @DeleteMapping(value = STRATEGIES_RESOURCE_PATH + "/{strategyId}")
   public ResponseEntity<StrategyConfig> deleteStrategy(
       @AuthenticationPrincipal User user, @PathVariable String strategyId) {
@@ -222,26 +191,12 @@
                 + strategyId
                 + " - deleteStrategy() - caller: "
                 + user.getUsername());
-=======
-  @RequestMapping(value = STRATEGIES_RESOURCE_PATH + "/{strategyId}", method = RequestMethod.DELETE)
-  public ResponseEntity<?> deleteStrategy(
-      @AuthenticationPrincipal User user, @PathVariable String strategyId) {
-
-    LOG.info(
-        "DELETE "
-            + STRATEGIES_RESOURCE_PATH
-            + "/"
-            + strategyId
-            + " - deleteStrategy() - caller: "
-            + user.getUsername());
->>>>>>> 9035c9c5
 
     final StrategyConfig deletedConfig = strategyConfigService.deleteStrategyConfig(strategyId);
     return deletedConfig == null
         ? new ResponseEntity<>(HttpStatus.NOT_FOUND)
         : new ResponseEntity<>(HttpStatus.NO_CONTENT);
   }
-<<<<<<< HEAD
 
   // ------------------------------------------------------------------------
   // Private utils
@@ -252,6 +207,4 @@
     LOG.info(() -> "Response: " + entity);
     return new ResponseEntity<>(entity, null, status);
   }
-=======
->>>>>>> 9035c9c5
 }