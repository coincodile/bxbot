/*
 * The MIT License (MIT)
 *
 * Copyright (c) 2015 Gareth Jon Lynch
 *
 * Permission is hereby granted, free of charge, to any person obtaining a copy of
 * this software and associated documentation files (the "Software"), to deal in
 * the Software without restriction, including without limitation the rights to
 * use, copy, modify, merge, publish, distribute, sublicense, and/or sell copies of
 * the Software, and to permit persons to whom the Software is furnished to do so,
 * subject to the following conditions:
 *
 * The above copyright notice and this permission notice shall be included in all
 * copies or substantial portions of the Software.
 *
 * THE SOFTWARE IS PROVIDED "AS IS", WITHOUT WARRANTY OF ANY KIND, EXPRESS OR
 * IMPLIED, INCLUDING BUT NOT LIMITED TO THE WARRANTIES OF MERCHANTABILITY, FITNESS
 * FOR A PARTICULAR PURPOSE AND NONINFRINGEMENT. IN NO EVENT SHALL THE AUTHORS OR
 * COPYRIGHT HOLDERS BE LIABLE FOR ANY CLAIM, DAMAGES OR OTHER LIABILITY, WHETHER
 * IN AN ACTION OF CONTRACT, TORT OR OTHERWISE, ARISING FROM, OUT OF OR IN
 * CONNECTION WITH THE SOFTWARE OR THE USE OR OTHER DEALINGS IN THE SOFTWARE.
 */

package com.gazbert.bxbot.core.engine;

import com.gazbert.bxbot.core.config.exchange.AuthenticationConfigImpl;
import com.gazbert.bxbot.core.config.exchange.ExchangeConfigImpl;
import com.gazbert.bxbot.core.config.exchange.NetworkConfigImpl;
import com.gazbert.bxbot.core.config.exchange.OtherConfigImpl;
import com.gazbert.bxbot.core.config.market.MarketImpl;
import com.gazbert.bxbot.core.config.strategy.StrategyConfigItems;
import com.gazbert.bxbot.core.mail.EmailAlerter;
import com.gazbert.bxbot.core.util.ConfigurableComponentFactory;
import com.gazbert.bxbot.domain.engine.EngineConfig;
import com.gazbert.bxbot.domain.exchange.ExchangeConfig;
import com.gazbert.bxbot.domain.exchange.NetworkConfig;
import com.gazbert.bxbot.domain.market.MarketConfig;
import com.gazbert.bxbot.domain.strategy.StrategyConfig;
import com.gazbert.bxbot.exchange.api.ExchangeAdapter;
import com.gazbert.bxbot.services.EngineConfigService;
import com.gazbert.bxbot.services.ExchangeConfigService;
import com.gazbert.bxbot.services.MarketConfigService;
import com.gazbert.bxbot.services.StrategyConfigService;
import com.gazbert.bxbot.strategy.api.StrategyException;
import com.gazbert.bxbot.strategy.api.TradingStrategy;
import com.gazbert.bxbot.trading.api.BalanceInfo;
import com.gazbert.bxbot.trading.api.ExchangeNetworkException;
import com.gazbert.bxbot.trading.api.Market;
import com.gazbert.bxbot.trading.api.TradingApiException;
import java.io.PrintWriter;
import java.io.StringWriter;
import java.math.BigDecimal;
import java.text.DecimalFormat;
import java.util.ArrayList;
import java.util.Date;
import java.util.HashMap;
import java.util.HashSet;
import java.util.List;
import java.util.Map;
import java.util.Set;
import org.apache.logging.log4j.LogManager;
import org.apache.logging.log4j.Logger;
import org.springframework.beans.factory.annotation.Autowired;
import org.springframework.context.ApplicationContext;
import org.springframework.context.annotation.ComponentScan;
import org.springframework.stereotype.Component;

/**
 * The main Trading Engine.
 *
 * <p>The engine has been coded to fail *hard and fast* whenever something unexpected happens. If
 * Email Alerts are enabled, a message will be sent with details of the problem before the bot is
 * shutdown.
 *
 * <p>The only time the bot does not fail hard and fast is for network issues connecting to the
 * exchange - it logs the error and retries at next trade cycle.
 *
 * <p>To keep things simple:
 *
 * <ul>
 *   <li>The engine is single threaded.
 *   <li>The engine only supports trading on 1 exchange per instance of the bot, i.e. 1 Exchange
 *       Adapter per process.
 *   <li>The engine only supports 1 Trading Strategy per Market.
 * </ul>
 *
 * @author gazbert
 */
@Component
@ComponentScan(basePackages = {"com.gazbert.bxbot"})
public class TradingEngine {

  private static final Logger LOG = LogManager.getLogger();

  private static final String CRITICAL_EMAIL_ALERT_SUBJECT = "CRITICAL Alert message from BX-bot";
  private static final String DETAILS_ERROR_MSG_LABEL = " Details: ";
  private static final String CAUSE_ERROR_MSG_LABEL = " Cause: ";
  private static final String NEWLINE = System.getProperty("line.separator");
  private static final String HORIZONTAL_RULE =
      "--------------------------------------------------" + NEWLINE;
  private static final String DECIMAL_FORMAT_PATTERN = "#.########";

<<<<<<< HEAD
  private static final Object IS_RUNNING_MONITOR = new Object();

  private int tradeExecutionInterval;
  private volatile boolean keepAlive = true;
  private boolean isRunning = false;

=======
  private static int tradeExecutionInterval;
  private volatile boolean keepAlive = true;
  private boolean isRunning = false;

  private static final Object IS_RUNNING_MONITOR = new Object();

>>>>>>> 9035c9c5
  private Thread engineThread;

  private final Map<String, StrategyConfig> strategyDescriptions = new HashMap<>();
  private final List<TradingStrategy> tradingStrategiesToExecute = new ArrayList<>();

  private String emergencyStopCurrency;
  private BigDecimal emergencyStopBalance;

  private String botId;
  private String botName;

  private final EmailAlerter emailAlerter;
  private ExchangeAdapter exchangeAdapter;

  private final ExchangeConfigService exchangeConfigService;
  private final EngineConfigService engineConfigService;
  private final StrategyConfigService strategyConfigService;
  private final MarketConfigService marketConfigService;

  private ApplicationContext springContext;

  /** Creates the TradingEngine. */
  @Autowired
  public TradingEngine(
      ExchangeConfigService exchangeConfigService,
      EngineConfigService engineConfigService,
      StrategyConfigService strategyConfigService,
      MarketConfigService marketConfigService,
      EmailAlerter emailAlerter) {

    LOG.info(() -> "Initialising Trading Engine...");

    this.exchangeConfigService = exchangeConfigService;
    this.engineConfigService = engineConfigService;
    this.strategyConfigService = strategyConfigService;
    this.marketConfigService = marketConfigService;
    this.emailAlerter = emailAlerter;
  }

  @Autowired
  public void setSpringContext(ApplicationContext springContext) {
    this.springContext = springContext;
  }

  /** Starts the bot. */
  public void start() {
    synchronized (IS_RUNNING_MONITOR) {
      if (isRunning) {
        final String errorMsg = "Cannot start Trading Engine because it is already running!";
<<<<<<< HEAD
        LOG.error(() -> errorMsg);
=======
        LOG.error(errorMsg);
>>>>>>> 9035c9c5
        throw new IllegalStateException(errorMsg);
      }

      // first time to start
      isRunning = true;
    }

    // store this so we can shutdown the engine later
    engineThread = Thread.currentThread();

    initConfig();
    runMainControlLoop();
  }

  private void initConfig() {
    LOG.info(() -> "Initialising BX-bot config...");
    // the sequence order of these methods is significant - don't change it.
    loadExchangeAdapterConfig();
    loadEngineConfig();
    loadTradingStrategyConfig();
    loadMarketConfigAndInitialiseTradingStrategies();
  }

  /*
   * The main control loop.
   * We loop infinitely unless an unexpected exception occurs.
   * The code fails hard and fast if an unexpected occurs. Network exceptions *should* recover.
   */
  private void runMainControlLoop() {
    LOG.info(() -> "Starting Trading Engine for " + botId + " ...");
    while (keepAlive) {
      try {
        LOG.info(() -> "*** Starting next trade cycle... ***");
        // Emergency Stop Check MUST run at start of every trade cycle.
        if (isEmergencyStopLimitBreached()) {
          break;
        }

        // Execute the Trading Strategies
        for (final TradingStrategy tradingStrategy : tradingStrategiesToExecute) {
          LOG.info(
              () ->
                  "Executing Trading Strategy ---> " + tradingStrategy.getClass().getSimpleName());
          tradingStrategy.execute();
        }

        LOG.info(() -> "*** Sleeping " + tradeExecutionInterval + "s til next trade cycle... ***");

        try {
          Thread.sleep(tradeExecutionInterval * 1000L);
        } catch (InterruptedException e) {
<<<<<<< HEAD
          LOG.warn(() -> "Control Loop thread interrupted when sleeping before next trade cycle");
=======
          LOG.warn("Control Loop thread interrupted when sleeping before next trade cycle");
>>>>>>> 9035c9c5
          Thread.currentThread().interrupt();
        }

      } catch (ExchangeNetworkException e) {
        /*
         * We have a network connection issue reported by Exchange Adapter when called directly from
         * Trading Engine. Current policy is to log it and sleep until next trade cycle.
         */
<<<<<<< HEAD
        final String errorMessage =
=======
        final String warningMessage =
>>>>>>> 9035c9c5
            "A network error has occurred in Exchange Adapter! "
                + "BX-bot will try again in "
                + tradeExecutionInterval
                + "s...";
<<<<<<< HEAD
        LOG.error(() -> errorMessage, e);
=======
        LOG.error(warningMessage, e);
>>>>>>> 9035c9c5

        try {
          Thread.sleep(tradeExecutionInterval * 1000L);
        } catch (InterruptedException e1) {
<<<<<<< HEAD
          LOG.warn(() -> "Control Loop thread interrupted when sleeping before next trade cycle");
=======
          LOG.warn("Control Loop thread interrupted when sleeping before next trade cycle");
>>>>>>> 9035c9c5
          Thread.currentThread().interrupt();
        }

      } catch (TradingApiException e) {
        /*
         * A serious issue has occurred in the Exchange Adapter.
         * Current policy is to log it, send email alert if required, and shutdown bot.
         */
        final String fatalErrorMessage = "A FATAL error has occurred in Exchange Adapter!";
<<<<<<< HEAD
        LOG.fatal(() -> fatalErrorMessage, e);
=======
        LOG.fatal(fatalErrorMessage, e);
>>>>>>> 9035c9c5
        emailAlerter.sendMessage(
            CRITICAL_EMAIL_ALERT_SUBJECT,
            buildCriticalEmailAlertMsgContent(
                fatalErrorMessage
                    + DETAILS_ERROR_MSG_LABEL
                    + e.getMessage()
                    + CAUSE_ERROR_MSG_LABEL
                    + e.getCause(),
                e));
        keepAlive = false;

      } catch (StrategyException e) {
        /*
         * A serious issue has occurred in the Trading Strategy.
         * Current policy is to log it, send email alert if required, and shutdown bot.
         */
        final String fatalErrorMsg = "A FATAL error has occurred in Trading Strategy!";
<<<<<<< HEAD
        LOG.fatal(() -> fatalErrorMsg, e);
=======
        LOG.fatal(fatalErrorMsg, e);
>>>>>>> 9035c9c5
        emailAlerter.sendMessage(
            CRITICAL_EMAIL_ALERT_SUBJECT,
            buildCriticalEmailAlertMsgContent(
                fatalErrorMsg
                    + DETAILS_ERROR_MSG_LABEL
                    + e.getMessage()
                    + CAUSE_ERROR_MSG_LABEL
                    + e.getCause(),
                e));
        keepAlive = false;

      } catch (Exception e) {
        /*
         * A serious and *unexpected* issue has occurred in the Exchange Adapter or Trading
         * Strategy. Current policy is to log it, send email alert if required, and shutdown bot.
         */
        final String fatalErrorMsg =
            "An unexpected FATAL error has occurred in Exchange Adapter or " + "Trading Strategy!";
<<<<<<< HEAD
        LOG.fatal(() -> fatalErrorMsg, e);
=======
        LOG.fatal(fatalErrorMsg, e);
>>>>>>> 9035c9c5
        emailAlerter.sendMessage(
            CRITICAL_EMAIL_ALERT_SUBJECT,
            buildCriticalEmailAlertMsgContent(
                fatalErrorMsg
                    + DETAILS_ERROR_MSG_LABEL
                    + e.getMessage()
                    + CAUSE_ERROR_MSG_LABEL
                    + e.getCause(),
                e));
        keepAlive = false;
      }
    }

<<<<<<< HEAD
    LOG.fatal(() -> "BX-bot " + botId + " is shutting down NOW!");
=======
    LOG.fatal("BX-bot " + botId + " is shutting down NOW!");
>>>>>>> 9035c9c5
    synchronized (IS_RUNNING_MONITOR) {
      isRunning = false;
    }
  }

  /*
   * Shutdown the Trading Engine.
   * Might be called from a different thread.
   * Currently not used, but will eventually be called from BX-bot UI.
   */
  void shutdown() {
    LOG.info(() -> "Shutdown request received!");
    LOG.info(() -> "Engine originally started in thread: " + engineThread);
    keepAlive = false;
    engineThread.interrupt(); // poke it in case bot is sleeping
  }

  synchronized boolean isRunning() {
    LOG.info(() -> "isRunning: " + isRunning);
    return isRunning;
  }

  /*
   * Checks if the Emergency Stop Currency (e.g. USD, BTC) wallet balance on exchange has gone
   * *below* configured limit.
   * If the balance cannot be obtained or has dropped below the configured limit, we notify the
   * main control loop to immediately shutdown the bot.
   *
   * This check is here to help protect runaway losses due to:
   * - 'buggy' Trading Strategies
   * - Unforeseen bugs in the Trading Engine and Exchange Adapter
   * - the exchange sending corrupt order book data and the Trading Strategy being misled...
   *   this has happened.
   */
  private boolean isEmergencyStopLimitBreached()
      throws TradingApiException, ExchangeNetworkException {
    boolean isEmergencyStopLimitBreached = true;
    if (emergencyStopBalance.compareTo(BigDecimal.ZERO) == 0) {
      return false;
    }

    LOG.info(() -> "Performing Emergency Stop check...");

    BalanceInfo balanceInfo;
    try {
      balanceInfo = exchangeAdapter.getBalanceInfo();
    } catch (TradingApiException e) {
      final String errorMsg =
          "Failed to get Balance info from exchange to perform Emergency Stop check - letting"
              + " Trade Engine error policy decide what to do next...";
<<<<<<< HEAD
      LOG.error(() -> errorMsg, e);
=======
      LOG.error(errorMsg, e);
>>>>>>> 9035c9c5
      // re-throw to main loop - might only be connection issue and it will retry...
      throw e;
    }

    final Map<String, BigDecimal> balancesAvailable = balanceInfo.getBalancesAvailable();
    final BigDecimal currentBalance = balancesAvailable.get(emergencyStopCurrency);
    if (currentBalance == null) {
      final String errorMsg =
          "Emergency stop check: Failed to get current Emergency Stop Currency balance as '"
              + emergencyStopCurrency
              + "' key into Balances map "
              + "returned null. Balances returned: "
              + balancesAvailable;
<<<<<<< HEAD
      LOG.error(() -> errorMsg);
=======
      LOG.error(errorMsg);
>>>>>>> 9035c9c5
      throw new IllegalStateException(errorMsg);
    } else {

      LOG.info(
          () ->
              "Emergency Stop Currency balance available on exchange is ["
                  + new DecimalFormat(DECIMAL_FORMAT_PATTERN).format(currentBalance)
                  + "] "
                  + emergencyStopCurrency);

      LOG.info(
          () ->
              "Balance that will stop ALL trading across ALL markets is ["
                  + new DecimalFormat(DECIMAL_FORMAT_PATTERN).format(emergencyStopBalance)
                  + "] "
                  + emergencyStopCurrency);

      if (currentBalance.compareTo(emergencyStopBalance) < 0) {
        final String balanceBlownErrorMsg =
            "EMERGENCY STOP triggered! - Current Emergency Stop Currency ["
                + emergencyStopCurrency
                + "] wallet "
                + "balance ["
                + new DecimalFormat(DECIMAL_FORMAT_PATTERN).format(currentBalance)
                + "] on exchange "
                + "is lower than configured Emergency Stop balance ["
                + new DecimalFormat(DECIMAL_FORMAT_PATTERN).format(emergencyStopBalance)
                + "] "
                + emergencyStopCurrency;

<<<<<<< HEAD
        LOG.fatal(() -> balanceBlownErrorMsg);
=======
        LOG.fatal(balanceBlownErrorMsg);
>>>>>>> 9035c9c5
        emailAlerter.sendMessage(
            CRITICAL_EMAIL_ALERT_SUBJECT,
            buildCriticalEmailAlertMsgContent(balanceBlownErrorMsg, null));
      } else {

        isEmergencyStopLimitBreached = false;
        LOG.info(() -> "Emergency Stop check PASSED!");
      }
    }
    return isEmergencyStopLimitBreached;
  }

  private String buildCriticalEmailAlertMsgContent(String errorDetails, Throwable exception) {
    final StringBuilder msgContent =
        new StringBuilder("A CRITICAL error event has occurred on BX-bot.");
    msgContent.append(NEWLINE).append(NEWLINE);

    msgContent.append(HORIZONTAL_RULE);
    msgContent.append("Bot Id / Name:");
    msgContent.append(NEWLINE).append(NEWLINE);
    msgContent.append(botId);
    msgContent.append(" / ");
    msgContent.append(botName);
    msgContent.append(NEWLINE).append(NEWLINE);

    msgContent.append(HORIZONTAL_RULE);
    msgContent.append("Exchange Adapter:");
    msgContent.append(NEWLINE).append(NEWLINE);
    msgContent.append(exchangeAdapter.getClass().getName());
    msgContent.append(NEWLINE).append(NEWLINE);

    msgContent.append(HORIZONTAL_RULE);
    msgContent.append("Event Time:");
    msgContent.append(NEWLINE).append(NEWLINE);
    msgContent.append(new Date());
    msgContent.append(NEWLINE).append(NEWLINE);

    msgContent.append(HORIZONTAL_RULE);
    msgContent.append("Event Details:");
    msgContent.append(NEWLINE).append(NEWLINE);
    msgContent.append(errorDetails);
    msgContent.append(NEWLINE).append(NEWLINE);

    msgContent.append(HORIZONTAL_RULE);
    msgContent.append("Action Taken:");
    msgContent.append(NEWLINE).append(NEWLINE);
    msgContent.append("The bot will shut down NOW! Check the bot logs for more information.");
    msgContent.append(NEWLINE).append(NEWLINE);

    if (exception != null) {
      msgContent.append(HORIZONTAL_RULE);
      msgContent.append("Stacktrace:");
      msgContent.append(NEWLINE).append(NEWLINE);
      final StringWriter stringWriter = new StringWriter();
      final PrintWriter printWriter = new PrintWriter(stringWriter);
      exception.printStackTrace(printWriter);
      msgContent.append(stringWriter.toString());
    }

    return msgContent.toString();
  }

  // ------------------------------------------------------------------------
  // Config loading methods
  // ------------------------------------------------------------------------

  private void loadExchangeAdapterConfig() {
    final ExchangeConfig domainExchangeConfig = exchangeConfigService.getExchangeConfig();
    LOG.info(() -> "Fetched Exchange config from repository: " + domainExchangeConfig);

    exchangeAdapter =
        ConfigurableComponentFactory.createComponent(domainExchangeConfig.getAdapter());
    LOG.info(
        () -> "Trading Engine will use Exchange Adapter for: " + exchangeAdapter.getImplName());

    final ExchangeConfigImpl adapterExchangeConfig = new ExchangeConfigImpl();

    // Fetch optional network config
    final NetworkConfig networkConfig = domainExchangeConfig.getNetworkConfig();
    if (networkConfig != null) {
      final NetworkConfigImpl adapterNetworkConfig = new NetworkConfigImpl();
      adapterNetworkConfig.setConnectionTimeout(networkConfig.getConnectionTimeout());

      // Grab optional non-fatal error codes
      final List<Integer> nonFatalErrorCodes = networkConfig.getNonFatalErrorCodes();
      if (nonFatalErrorCodes != null) {
        adapterNetworkConfig.setNonFatalErrorCodes(nonFatalErrorCodes);
      } else {
        LOG.info(
            () ->
                "No (optional) NetworkConfiguration NonFatalErrorCodes have been set for "
                    + "Exchange Adapter: "
                    + exchangeAdapter.getImplName());
      }

      // Grab optional non-fatal error messages
      final List<String> nonFatalErrorMessages = networkConfig.getNonFatalErrorMessages();
      if (nonFatalErrorMessages != null) {
        adapterNetworkConfig.setNonFatalErrorMessages(nonFatalErrorMessages);
      } else {
        LOG.info(
            () ->
                "No (optional) NetworkConfiguration NonFatalErrorMessages have been set for "
                    + "Exchange Adapter: "
                    + exchangeAdapter.getImplName());
      }

      adapterExchangeConfig.setNetworkConfig(adapterNetworkConfig);
      LOG.info(() -> "NetworkConfiguration has been set: " + adapterNetworkConfig);

    } else {
      LOG.info(
          () ->
              "No (optional) NetworkConfiguration has been set for Exchange Adapter: "
                  + exchangeAdapter.getImplName());
    }

    // Fetch optional authentication config
    final Map<String, String> authenticationConfig = domainExchangeConfig.getAuthenticationConfig();
    if (authenticationConfig != null) {
      final AuthenticationConfigImpl adapterAuthenticationConfig = new AuthenticationConfigImpl();
      adapterAuthenticationConfig.setItems(authenticationConfig);
      adapterExchangeConfig.setAuthenticationConfig(adapterAuthenticationConfig);

      // We don't log the creds!
      LOG.info(() -> "AuthenticationConfiguration has been set successfully.");

    } else {
      LOG.info(
          () ->
              "No (optional) AuthenticationConfiguration has been set for Exchange Adapter: "
                  + exchangeAdapter.getImplName());
    }

    // Fetch optional config
    final Map<String, String> otherConfig = domainExchangeConfig.getOtherConfig();
    if (otherConfig != null) {
      final OtherConfigImpl adapterOtherConfig = new OtherConfigImpl();
      adapterOtherConfig.setItems(otherConfig);
      adapterExchangeConfig.setOtherConfig(adapterOtherConfig);
      LOG.info(() -> "Other Exchange Adapter config has been set: " + adapterOtherConfig);
    } else {
      LOG.info(
          () ->
              "No Other config has been set for Exchange Adapter: "
                  + exchangeAdapter.getImplName());
    }

    exchangeAdapter.init(adapterExchangeConfig);
  }

  private void loadEngineConfig() {
    final EngineConfig engineConfig = engineConfigService.getEngineConfig();
    LOG.info(() -> "Fetched Engine config from repository: " + engineConfig);
    botId = engineConfig.getBotId();
    botName = engineConfig.getBotName();
    tradeExecutionInterval = engineConfig.getTradeCycleInterval();
    emergencyStopCurrency = engineConfig.getEmergencyStopCurrency();
    emergencyStopBalance = engineConfig.getEmergencyStopBalance();
  }

  private void loadTradingStrategyConfig() {
    final List<StrategyConfig> strategies = strategyConfigService.getAllStrategyConfig();
    LOG.debug(() -> "Fetched Strategy config from repository: " + strategies);
    for (final StrategyConfig strategy : strategies) {
      strategyDescriptions.put(strategy.getId(), strategy);
      LOG.info(() -> "Registered Trading Strategy with Trading Engine - ID: " + strategy.getId());
    }
  }

  private void loadMarketConfigAndInitialiseTradingStrategies() {
    final List<MarketConfig> markets = marketConfigService.getAllMarketConfig();
    LOG.info(() -> "Fetched Markets config from repository: " + markets);
    // Set used only as crude mechanism for checking for duplicate Markets
    final Set<Market> loadedMarkets = new HashSet<>();

    // Load em up and create the Strategies
    for (final MarketConfig market : markets) {
      final String marketName = market.getName();
      if (!market.isEnabled()) {
        LOG.info(
            () -> marketName + " market is NOT enabled for trading - skipping to next market...");
        continue;
      }

      final Market tradingMarket =
          new MarketImpl(
              marketName, market.getId(), market.getBaseCurrency(), market.getCounterCurrency());
      final boolean wasAdded = loadedMarkets.add(tradingMarket);
      if (!wasAdded) {
        final String errorMsg = "Found duplicate Market! Market details: " + market;
<<<<<<< HEAD
        LOG.fatal(() -> errorMsg);
=======
        LOG.fatal(errorMsg);
>>>>>>> 9035c9c5
        throw new IllegalArgumentException(errorMsg);
      }

      // Get the strategy to use for this Market
      final String strategyToUse = market.getTradingStrategyId();
      LOG.info(() -> "Market Trading Strategy Id: " + strategyToUse);

      if (strategyDescriptions.containsKey(strategyToUse)) {
        final StrategyConfig tradingStrategy = strategyDescriptions.get(strategyToUse);

        // Grab optional config for the Trading Strategy
        final StrategyConfigItems tradingStrategyConfig = new StrategyConfigItems();
        final Map<String, String> configItems = tradingStrategy.getConfigItems();
        if (configItems != null) {
          tradingStrategyConfig.setItems(configItems);
        } else {
          LOG.info(
              () ->
                  "No (optional) configuration has been set for Trading Strategy: "
                      + strategyToUse);
        }

        LOG.info(() -> "StrategyConfigImpl (optional): " + tradingStrategyConfig);

        /*
         * Load the Trading Strategy impl, instantiate it, set its config, and store in the cached
         * Trading Strategy execution list.
         */
        TradingStrategy strategyImpl = obtainTradingStrategyInstance(tradingStrategy);
        strategyImpl.init(exchangeAdapter, tradingMarket, tradingStrategyConfig);

        LOG.info(
            () ->
                "Initialized trading strategy successfully. Name: ["
                    + tradingStrategy.getName()
                    + "] Class: "
                    + tradingStrategy.getClassName());

        tradingStrategiesToExecute.add(strategyImpl);
      } else {

        // Game over. Config integrity blown - we can't find strat.
        final String errorMsg =
            "Failed to find matching Strategy for Market "
                + market
                + " - The Strategy "
                + "["
                + strategyToUse
                + "] cannot be found in the "
                + " Strategy Descriptions map: "
                + strategyDescriptions;
<<<<<<< HEAD
        LOG.error(() -> errorMsg);
=======
        LOG.error(errorMsg);
>>>>>>> 9035c9c5
        throw new IllegalArgumentException(errorMsg);
      }
    }
    LOG.info(() -> "Loaded and set Market configuration successfully!");
  }

  private TradingStrategy obtainTradingStrategyInstance(StrategyConfig tradingStrategy) {
    final String tradingStrategyClassname = tradingStrategy.getClassName();
    final String tradingStrategyBeanName = tradingStrategy.getBeanName();

    TradingStrategy strategyImpl = null;
    if (tradingStrategyBeanName != null) {
      // if beanName is configured, try get the bean first
      try {
        strategyImpl = (TradingStrategy) springContext.getBean(tradingStrategyBeanName);

      } catch (NullPointerException e) {
        final String errorMsg =
            "Failed to obtain bean [" + tradingStrategyBeanName + "] from spring context";
<<<<<<< HEAD
        LOG.error(() -> errorMsg);
=======
        LOG.error(errorMsg);
>>>>>>> 9035c9c5
        throw new IllegalArgumentException(errorMsg);
      }
    }

    if (strategyImpl == null) {
      // if beanName not configured use className
      strategyImpl = ConfigurableComponentFactory.createComponent(tradingStrategyClassname);
    }
    return strategyImpl;
  }
}<|MERGE_RESOLUTION|>--- conflicted
+++ resolved
@@ -100,21 +100,12 @@
       "--------------------------------------------------" + NEWLINE;
   private static final String DECIMAL_FORMAT_PATTERN = "#.########";
 
-<<<<<<< HEAD
   private static final Object IS_RUNNING_MONITOR = new Object();
 
   private int tradeExecutionInterval;
   private volatile boolean keepAlive = true;
   private boolean isRunning = false;
 
-=======
-  private static int tradeExecutionInterval;
-  private volatile boolean keepAlive = true;
-  private boolean isRunning = false;
-
-  private static final Object IS_RUNNING_MONITOR = new Object();
-
->>>>>>> 9035c9c5
   private Thread engineThread;
 
   private final Map<String, StrategyConfig> strategyDescriptions = new HashMap<>();
@@ -164,11 +155,7 @@
     synchronized (IS_RUNNING_MONITOR) {
       if (isRunning) {
         final String errorMsg = "Cannot start Trading Engine because it is already running!";
-<<<<<<< HEAD
         LOG.error(() -> errorMsg);
-=======
-        LOG.error(errorMsg);
->>>>>>> 9035c9c5
         throw new IllegalStateException(errorMsg);
       }
 
@@ -220,11 +207,7 @@
         try {
           Thread.sleep(tradeExecutionInterval * 1000L);
         } catch (InterruptedException e) {
-<<<<<<< HEAD
           LOG.warn(() -> "Control Loop thread interrupted when sleeping before next trade cycle");
-=======
-          LOG.warn("Control Loop thread interrupted when sleeping before next trade cycle");
->>>>>>> 9035c9c5
           Thread.currentThread().interrupt();
         }
 
@@ -233,29 +216,17 @@
          * We have a network connection issue reported by Exchange Adapter when called directly from
          * Trading Engine. Current policy is to log it and sleep until next trade cycle.
          */
-<<<<<<< HEAD
         final String errorMessage =
-=======
-        final String warningMessage =
->>>>>>> 9035c9c5
             "A network error has occurred in Exchange Adapter! "
                 + "BX-bot will try again in "
                 + tradeExecutionInterval
                 + "s...";
-<<<<<<< HEAD
         LOG.error(() -> errorMessage, e);
-=======
-        LOG.error(warningMessage, e);
->>>>>>> 9035c9c5
 
         try {
           Thread.sleep(tradeExecutionInterval * 1000L);
         } catch (InterruptedException e1) {
-<<<<<<< HEAD
           LOG.warn(() -> "Control Loop thread interrupted when sleeping before next trade cycle");
-=======
-          LOG.warn("Control Loop thread interrupted when sleeping before next trade cycle");
->>>>>>> 9035c9c5
           Thread.currentThread().interrupt();
         }
 
@@ -265,11 +236,7 @@
          * Current policy is to log it, send email alert if required, and shutdown bot.
          */
         final String fatalErrorMessage = "A FATAL error has occurred in Exchange Adapter!";
-<<<<<<< HEAD
         LOG.fatal(() -> fatalErrorMessage, e);
-=======
-        LOG.fatal(fatalErrorMessage, e);
->>>>>>> 9035c9c5
         emailAlerter.sendMessage(
             CRITICAL_EMAIL_ALERT_SUBJECT,
             buildCriticalEmailAlertMsgContent(
@@ -287,11 +254,7 @@
          * Current policy is to log it, send email alert if required, and shutdown bot.
          */
         final String fatalErrorMsg = "A FATAL error has occurred in Trading Strategy!";
-<<<<<<< HEAD
         LOG.fatal(() -> fatalErrorMsg, e);
-=======
-        LOG.fatal(fatalErrorMsg, e);
->>>>>>> 9035c9c5
         emailAlerter.sendMessage(
             CRITICAL_EMAIL_ALERT_SUBJECT,
             buildCriticalEmailAlertMsgContent(
@@ -310,11 +273,7 @@
          */
         final String fatalErrorMsg =
             "An unexpected FATAL error has occurred in Exchange Adapter or " + "Trading Strategy!";
-<<<<<<< HEAD
         LOG.fatal(() -> fatalErrorMsg, e);
-=======
-        LOG.fatal(fatalErrorMsg, e);
->>>>>>> 9035c9c5
         emailAlerter.sendMessage(
             CRITICAL_EMAIL_ALERT_SUBJECT,
             buildCriticalEmailAlertMsgContent(
@@ -327,12 +286,7 @@
         keepAlive = false;
       }
     }
-
-<<<<<<< HEAD
     LOG.fatal(() -> "BX-bot " + botId + " is shutting down NOW!");
-=======
-    LOG.fatal("BX-bot " + botId + " is shutting down NOW!");
->>>>>>> 9035c9c5
     synchronized (IS_RUNNING_MONITOR) {
       isRunning = false;
     }
@@ -383,11 +337,7 @@
       final String errorMsg =
           "Failed to get Balance info from exchange to perform Emergency Stop check - letting"
               + " Trade Engine error policy decide what to do next...";
-<<<<<<< HEAD
       LOG.error(() -> errorMsg, e);
-=======
-      LOG.error(errorMsg, e);
->>>>>>> 9035c9c5
       // re-throw to main loop - might only be connection issue and it will retry...
       throw e;
     }
@@ -401,11 +351,7 @@
               + "' key into Balances map "
               + "returned null. Balances returned: "
               + balancesAvailable;
-<<<<<<< HEAD
       LOG.error(() -> errorMsg);
-=======
-      LOG.error(errorMsg);
->>>>>>> 9035c9c5
       throw new IllegalStateException(errorMsg);
     } else {
 
@@ -435,12 +381,7 @@
                 + new DecimalFormat(DECIMAL_FORMAT_PATTERN).format(emergencyStopBalance)
                 + "] "
                 + emergencyStopCurrency;
-
-<<<<<<< HEAD
         LOG.fatal(() -> balanceBlownErrorMsg);
-=======
-        LOG.fatal(balanceBlownErrorMsg);
->>>>>>> 9035c9c5
         emailAlerter.sendMessage(
             CRITICAL_EMAIL_ALERT_SUBJECT,
             buildCriticalEmailAlertMsgContent(balanceBlownErrorMsg, null));
@@ -632,11 +573,7 @@
       final boolean wasAdded = loadedMarkets.add(tradingMarket);
       if (!wasAdded) {
         final String errorMsg = "Found duplicate Market! Market details: " + market;
-<<<<<<< HEAD
         LOG.fatal(() -> errorMsg);
-=======
-        LOG.fatal(errorMsg);
->>>>>>> 9035c9c5
         throw new IllegalArgumentException(errorMsg);
       }
 
@@ -688,11 +625,7 @@
                 + "] cannot be found in the "
                 + " Strategy Descriptions map: "
                 + strategyDescriptions;
-<<<<<<< HEAD
         LOG.error(() -> errorMsg);
-=======
-        LOG.error(errorMsg);
->>>>>>> 9035c9c5
         throw new IllegalArgumentException(errorMsg);
       }
     }
@@ -712,11 +645,7 @@
       } catch (NullPointerException e) {
         final String errorMsg =
             "Failed to obtain bean [" + tradingStrategyBeanName + "] from spring context";
-<<<<<<< HEAD
         LOG.error(() -> errorMsg);
-=======
-        LOG.error(errorMsg);
->>>>>>> 9035c9c5
         throw new IllegalArgumentException(errorMsg);
       }
     }
